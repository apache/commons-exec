# Licensed to the Apache Software Foundation (ASF) under one or more
# contributor license agreements.  See the NOTICE file distributed with
# this work for additional information regarding copyright ownership.
# The ASF licenses this file to You under the Apache License, Version 2.0
# (the "License"); you may not use this file except in compliance with
# the License.  You may obtain a copy of the License at
#
#      https://www.apache.org/licenses/LICENSE-2.0
#
# Unless required by applicable law or agreed to in writing, software
# distributed under the License is distributed on an "AS IS" BASIS,
# WITHOUT WARRANTIES OR CONDITIONS OF ANY KIND, either express or implied.
# See the License for the specific language governing permissions and
# limitations under the License.

name: "CodeQL"

on:
  push:
    branches: [ master ]
  pull_request:
    # The branches below must be a subset of the branches above
    branches: [ master ]
  schedule:
    - cron: '33 9 * * 4'

permissions:
  contents: read

jobs:
  analyze:
    name: Analyze
    runs-on: ubuntu-latest
    permissions:
      actions: read
      contents: read
      security-events: write

    strategy:
      fail-fast: false
      matrix:
        language: [ 'java' ]
        # CodeQL supports [ 'cpp', 'csharp', 'go', 'java', 'javascript', 'python', 'ruby' ]
        # Learn more about CodeQL language support at https://git.io/codeql-language-support

    steps:
    - name: Checkout repository
      uses: actions/checkout@1af3b93b6815bc44a9784bd300feb67ff0d1eeb3 # v6.0.0
      with:
        persist-credentials: false
    - uses: actions/cache@0057852bfaa89a56745cba8c7296529d2fc39830 # v4.3.0
      with:
        path: ~/.m2/repository
        key: ${{ runner.os }}-maven-${{ hashFiles('**/pom.xml') }}
        restore-keys: |
          ${{ runner.os }}-maven-

    # Initializes the CodeQL tools for scanning.
    - name: Initialize CodeQL
<<<<<<< HEAD
      uses: github/codeql-action/init@fe4161a26a8629af62121b670040955b330f9af2 # v4.31.6
=======
      uses: github/codeql-action/init@fdbfb4d2750291e159f0156def62b853c2798ca2 # 4.31.5
>>>>>>> 6ac0edbc
      with:
        languages: ${{ matrix.language }}
        # If you wish to specify custom queries, you can do so here or in a config file.
        # By default, queries listed here will override any specified in a config file.
        # Prefix the list here with "+" to use these queries and those in the config file.
        # queries: ./path/to/local/query, your-org/your-repo/queries@main

    # Autobuild attempts to build any compiled languages  (C/C++, C#, or Java).
    # If this step fails, then you should remove it and run the build manually (see below)
    - name: Autobuild
      uses: github/codeql-action/autobuild@fdbfb4d2750291e159f0156def62b853c2798ca2 # 4.31.5

    # ℹ️ Command-line programs to run using the OS shell.
    # 📚 https://git.io/JvXDl

    # ✏️ If the Autobuild fails above, remove it and uncomment the following three lines
    #    and modify them (or add more) to build your code if your project
    #    uses a compiled language

    #- run: |
    #   make bootstrap
    #   make release

    - name: Perform CodeQL Analysis
      uses: github/codeql-action/analyze@fdbfb4d2750291e159f0156def62b853c2798ca2 # 4.31.5<|MERGE_RESOLUTION|>--- conflicted
+++ resolved
@@ -57,11 +57,7 @@
 
     # Initializes the CodeQL tools for scanning.
     - name: Initialize CodeQL
-<<<<<<< HEAD
       uses: github/codeql-action/init@fe4161a26a8629af62121b670040955b330f9af2 # v4.31.6
-=======
-      uses: github/codeql-action/init@fdbfb4d2750291e159f0156def62b853c2798ca2 # 4.31.5
->>>>>>> 6ac0edbc
       with:
         languages: ${{ matrix.language }}
         # If you wish to specify custom queries, you can do so here or in a config file.
@@ -72,7 +68,7 @@
     # Autobuild attempts to build any compiled languages  (C/C++, C#, or Java).
     # If this step fails, then you should remove it and run the build manually (see below)
     - name: Autobuild
-      uses: github/codeql-action/autobuild@fdbfb4d2750291e159f0156def62b853c2798ca2 # 4.31.5
+      uses: github/codeql-action/autobuild@fe4161a26a8629af62121b670040955b330f9af2 # v4.31.6
 
     # ℹ️ Command-line programs to run using the OS shell.
     # 📚 https://git.io/JvXDl
@@ -86,4 +82,4 @@
     #   make release
 
     - name: Perform CodeQL Analysis
-      uses: github/codeql-action/analyze@fdbfb4d2750291e159f0156def62b853c2798ca2 # 4.31.5+      uses: github/codeql-action/analyze@fe4161a26a8629af62121b670040955b330f9af2 # v4.31.6